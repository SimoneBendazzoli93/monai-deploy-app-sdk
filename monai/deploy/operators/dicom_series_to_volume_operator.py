--- conflicted
+++ resolved
@@ -15,16 +15,12 @@
 from typing import Dict, List, Union
 
 import numpy as np
-<<<<<<< HEAD
-import time
-=======
 
 from monai.deploy.utils.importutil import optional_import
 
 apply_presentation_lut, _ = optional_import("pydicom.pixels", name="apply_presentation_lut")
 apply_rescale, _ = optional_import("pydicom.pixels", name="apply_rescale")
 
->>>>>>> 5a8be8a8
 from monai.deploy.core import ConditionType, Fragment, Operator, OperatorSpec
 from monai.deploy.core.domain.dicom_series_selection import StudySelectedSeries
 from monai.deploy.core.domain.image import Image
@@ -229,88 +225,6 @@
         if not slices:
             return np.array([])
 
-<<<<<<< HEAD
-        sub_bw_scale_factor = None
-        if slices[0].get_native_sop_instance().get("Modality", "").strip().upper() == "PT":
-            try:
-                sub_bw_scale_factor = self.normalize_PET_to_SUV_BW(slices[0].get_native_sop_instance())
-                logging.info(f"Normalization factor for PET to SUV BW: {sub_bw_scale_factor}")
-            except KeyError as e:
-                logging.warning(f"Failed to normalize PET to SUV BW: {e}. Continuing without normalization.")
-        
-        # Rescale Intercept and Slope attributes might be missing, but safe to assume defaults.
-        try:
-            intercept = [s[0x0028, 0x1052].value for s in slices]
-            if len(np.unique(intercept)) == 1:
-                intercept = intercept[0]
-        except KeyError:
-            intercept = 0
-
-        try:
-            slope = [s[0x0028, 0x1053].value for s in slices]
-            if len(np.unique(slope)) == 1:
-                slope = slope[0]
-        except KeyError:
-            slope = 1
-
-        if  isinstance(intercept, list) or isinstance(slope, list):
-            vol_data = np.array(vol_data, dtype=np.float32)
-            if isinstance(intercept, list):
-                intercept = [np.float32(i) for i in intercept]
-            else:
-                intercept = np.float32(intercept)
-            if isinstance(slope, list):
-                slope = [np.float32(s) for s in slope]
-            else:
-                slope = np.float32(slope)
-            logging.info("slope and intercept have different values for each slice, casting to float32")
-            logging.info("Casting to float32")
-        # check if vol_data, intercept, and slope can be cast to uint16 without data loss
-        elif (
-            np.can_cast(vol_data, np.uint16, casting="safe")
-            and np.can_cast(np.int16(intercept), np.uint16, casting="safe")
-            and np.can_cast(np.int16(slope), np.uint16, casting="safe")
-        ):
-            logging.info("Casting to uint16")
-            vol_data = np.array(vol_data, dtype=np.uint16)
-            intercept = np.uint16(intercept)
-            slope = np.uint16(slope)
-        elif (
-            np.can_cast(vol_data, np.float32, casting="safe")
-            and np.can_cast(np.int16(intercept), np.float32, casting="safe")
-            and np.can_cast(np.int16(slope), np.float32, casting="safe")
-        ):
-            logging.info("Casting to float32")
-            vol_data = np.array(vol_data, dtype=np.float32)
-            intercept = np.float32(intercept)
-            slope = np.float32(slope)
-        elif (
-            np.can_cast(vol_data, np.float64, casting="safe")
-            and np.can_cast(np.int16(intercept), np.float64, casting="safe")
-            and np.can_cast(np.int16(slope), np.float64, casting="safe")
-        ):
-            logging.info("Casting to float64")
-            vol_data = np.array(vol_data, dtype=np.float64)
-            intercept = np.float64(intercept)
-            slope = np.float64(slope)
-
-        if isinstance(slope, list):
-            for idx, s in enumerate(slope):
-                if sub_bw_scale_factor is not None:
-                    vol_data[idx] = s * sub_bw_scale_factor * vol_data[idx]
-                else:
-                    vol_data[idx] = s * vol_data[idx]
-        else:
-            if slope != 1:
-                vol_data = slope * vol_data
-
-        if isinstance(intercept, list):
-            for idx, i in enumerate(intercept):
-                vol_data[idx] = vol_data[idx] + i
-        else:
-            vol_data += intercept
-        
-=======
         # Get shape and dtype from the first slice to pre-allocate numpy array.
         try:
             first_slice_pixel_array = _get_rescaled_pixel_array(slices[0])
@@ -332,7 +246,6 @@
                 logging.error(f"Failed to get pixel array from slice {i}: {e}")
                 raise
 
->>>>>>> 5a8be8a8
         return vol_data
 
     def create_volumetric_image(self, vox_data, metadata):
